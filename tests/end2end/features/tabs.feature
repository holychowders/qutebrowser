--- conflicted
+++ resolved
@@ -1009,7 +1009,6 @@
         Then qutebrowser should quit
         And no crash should happen
 
-<<<<<<< HEAD
     Scenario: Opening link with tabs-are-windows set (#2162)
         When I set tabs -> tabs-are-windows to true
         And I open data/hints/html/simple.html
@@ -1025,8 +1024,6 @@
               - history:
                 - url: http://localhost:*/data/hello.txt
 
-=======
->>>>>>> 982e4f46
     # :tab-pin
 
     Scenario: :tab-pin command
@@ -1077,26 +1074,18 @@
         And I open data/numbers/2.txt in a new tab
         And I run :tab-pin
         And I run :tab-close
-<<<<<<< HEAD
+        And I wait for a prompt
+        And I run :prompt-accept yes
+        Then the following tabs should be open:
+            - data/numbers/1.txt (active)
+
+    Scenario: :tab-pin prompt no
+        When I open data/numbers/1.txt
+        And I run :tab-pin
+        And I open data/numbers/2.txt in a new tab
+        And I run :tab-pin
+        And I run :tab-close
         And I wait for "*want to close a pinned tab*" in the log
-=======
-        And I wait for a prompt
->>>>>>> 982e4f46
-        And I run :prompt-accept yes
-        Then the following tabs should be open:
-            - data/numbers/1.txt (active)
-
-    Scenario: :tab-pin prompt no
-        When I open data/numbers/1.txt
-        And I run :tab-pin
-        And I open data/numbers/2.txt in a new tab
-        And I run :tab-pin
-        And I run :tab-close
-<<<<<<< HEAD
-        And I wait for "*want to close a pinned tab*" in the log
-=======
-        And I wait for a prompt
->>>>>>> 982e4f46
         And I run :prompt-accept no
         Then the following tabs should be open:
             - data/numbers/1.txt
