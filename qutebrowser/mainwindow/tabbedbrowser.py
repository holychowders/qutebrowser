# vim: ft=python fileencoding=utf-8 sts=4 sw=4 et:

# Copyright 2014-2018 Florian Bruhin (The Compiler) <mail@qutebrowser.org>
#
# This file is part of qutebrowser.
#
# qutebrowser is free software: you can redistribute it and/or modify
# it under the terms of the GNU General Public License as published by
# the Free Software Foundation, either version 3 of the License, or
# (at your option) any later version.
#
# qutebrowser is distributed in the hope that it will be useful,
# but WITHOUT ANY WARRANTY; without even the implied warranty of
# MERCHANTABILITY or FITNESS FOR A PARTICULAR PURPOSE.  See the
# GNU General Public License for more details.
#
# You should have received a copy of the GNU General Public License
# along with qutebrowser.  If not, see <http://www.gnu.org/licenses/>.

"""The main tabbed browser widget."""

import functools

import attr
from PyQt5.QtWidgets import QSizePolicy, QWidget
from PyQt5.QtCore import pyqtSignal, pyqtSlot, QTimer, QUrl
from PyQt5.QtGui import QIcon

from qutebrowser.config import config
from qutebrowser.keyinput import modeman
from qutebrowser.mainwindow import tabwidget, mainwindow
from qutebrowser.browser import signalfilter, browsertab
from qutebrowser.utils import (log, usertypes, utils, qtutils, objreg,
                               urlutils, message, jinja)


@attr.s
class UndoEntry:

    """Information needed for :undo."""

    url = attr.ib()
    history = attr.ib()
    index = attr.ib()
    pinned = attr.ib()


class TabDeletedError(Exception):

    """Exception raised when _tab_index is called for a deleted tab."""


class TabbedBrowser(QWidget):

    """A TabWidget with QWebViews inside.

    Provides methods to manage tabs, convenience methods to interact with the
    current tab (cur_*) and filters signals to re-emit them when they occurred
    in the currently visible tab.

    For all tab-specific signals (cur_*) emitted by a tab, this happens:
       - the signal gets filtered with _filter_signals and self.cur_* gets
         emitted if the signal occurred in the current tab.

    Attributes:
        search_text/search_options: Search parameters which are shared between
                                    all tabs.
        _win_id: The window ID this tabbedbrowser is associated with.
        _filter: A SignalFilter instance.
        _now_focused: The tab which is focused now.
        _tab_insert_idx_left: Where to insert a new tab with
                              tabs.new_tab_position set to 'prev'.
        _tab_insert_idx_right: Same as above, for 'next'.
        _undo_stack: List of lists of UndoEntry objects of closed tabs.
        shutting_down: Whether we're currently shutting down.
        _local_marks: Jump markers local to each page
        _global_marks: Jump markers used across all pages
        default_window_icon: The qutebrowser window icon
        private: Whether private browsing is on for this window.

    Signals:
        cur_progress: Progress of the current tab changed (load_progress).
        cur_load_started: Current tab started loading (load_started)
        cur_load_finished: Current tab finished loading (load_finished)
        cur_url_changed: Current URL changed.
        cur_link_hovered: Link hovered in current tab (link_hovered)
        cur_scroll_perc_changed: Scroll percentage of current tab changed.
                                 arg 1: x-position in %.
                                 arg 2: y-position in %.
        cur_load_status_changed: Loading status of current tab changed.
        close_window: The last tab was closed, close this window.
        resized: Emitted when the browser window has resized, so the completion
                 widget can adjust its size to it.
                 arg: The new size.
        current_tab_changed: The current tab changed to the emitted tab.
        new_tab: Emits the new WebView and its index when a new tab is opened.
    """

    cur_progress = pyqtSignal(int)
    cur_load_started = pyqtSignal()
    cur_load_finished = pyqtSignal(bool)
    cur_url_changed = pyqtSignal(QUrl)
    cur_link_hovered = pyqtSignal(str)
    cur_scroll_perc_changed = pyqtSignal(int, int)
    cur_load_status_changed = pyqtSignal(str)
    cur_fullscreen_requested = pyqtSignal(bool)
    close_window = pyqtSignal()
    resized = pyqtSignal('QRect')
    current_tab_changed = pyqtSignal(browsertab.AbstractTab)
    new_tab = pyqtSignal(browsertab.AbstractTab, int)

    def __init__(self, *, win_id, private, parent=None):
        super().__init__(parent)
        self.widget = tabwidget.TabWidget(win_id, parent=self)
        self._win_id = win_id
        self._tab_insert_idx_left = 0
        self._tab_insert_idx_right = -1
        self.shutting_down = False
        self.widget.tabCloseRequested.connect(self.on_tab_close_requested)
        self.widget.new_tab_requested.connect(self.tabopen)
        self.widget.currentChanged.connect(self.on_current_changed)
        self.cur_load_started.connect(self.on_cur_load_started)
        self.cur_fullscreen_requested.connect(self.widget.tabBar().maybe_hide)
        self.widget.setSizePolicy(QSizePolicy.Expanding, QSizePolicy.Expanding)
        self._undo_stack = []
        self._filter = signalfilter.SignalFilter(win_id, self)
        self._now_focused = None
        self.search_text = None
        self.search_options = {}
        self._local_marks = {}
        self._global_marks = {}
        self.default_window_icon = self.widget.window().windowIcon()
        self.private = private
        config.instance.changed.connect(self._on_config_changed)

    def __repr__(self):
        return utils.get_repr(self, count=self.widget.count())

    @pyqtSlot(str)
    def _on_config_changed(self, option):
        if option == 'tabs.favicons.show':
            self._update_favicons()
        elif option == 'window.title_format':
            self._update_window_title()
        elif option in ['tabs.title.format', 'tabs.title.format_pinned']:
            self.widget.update_tab_titles()

    def _tab_index(self, tab):
        """Get the index of a given tab.

        Raises TabDeletedError if the tab doesn't exist anymore.
        """
        try:
            idx = self.widget.indexOf(tab)
        except RuntimeError as e:
            log.webview.debug("Got invalid tab ({})!".format(e))
            raise TabDeletedError(e)
        if idx == -1:
            log.webview.debug("Got invalid tab (index is -1)!")
            raise TabDeletedError("index is -1!")
        return idx

    def widgets(self):
        """Get a list of open tab widgets.

        We don't implement this as generator so we can delete tabs while
        iterating over the list.
        """
        widgets = []
        for i in range(self.widget.count()):
            widget = self.widget.widget(i)
            if widget is None:
                log.webview.debug("Got None-widget in tabbedbrowser!")
            else:
                widgets.append(widget)
        return widgets

    def _update_window_title(self, field=None):
        """Change the window title to match the current tab.

        Args:
            idx: The tab index to update.
            field: A field name which was updated. If given, the title
                   is only set if the given field is in the template.
        """
        title_format = config.val.window.title_format
        if field is not None and ('{' + field + '}') not in title_format:
            return

        idx = self.widget.currentIndex()
        if idx == -1:
            # (e.g. last tab removed)
            log.webview.debug("Not updating window title because index is -1")
            return
        fields = self.widget.get_tab_fields(idx)
        fields['id'] = self._win_id

        title = title_format.format(**fields)
        self.widget.window().setWindowTitle(title)

    def _connect_tab_signals(self, tab):
        """Set up the needed signals for tab."""
        # filtered signals
        tab.link_hovered.connect(
            self._filter.create(self.cur_link_hovered, tab))
        tab.load_progress.connect(
            self._filter.create(self.cur_progress, tab))
        tab.load_finished.connect(
            self._filter.create(self.cur_load_finished, tab))
        tab.load_started.connect(
            self._filter.create(self.cur_load_started, tab))
        tab.scroller.perc_changed.connect(
            self._filter.create(self.cur_scroll_perc_changed, tab))
        tab.url_changed.connect(
            self._filter.create(self.cur_url_changed, tab))
        tab.load_status_changed.connect(
            self._filter.create(self.cur_load_status_changed, tab))
        tab.fullscreen_requested.connect(
            self._filter.create(self.cur_fullscreen_requested, tab))
        # misc
        tab.scroller.perc_changed.connect(self.on_scroll_pos_changed)
        tab.url_changed.connect(
            functools.partial(self.on_url_changed, tab))
        tab.title_changed.connect(
            functools.partial(self.on_title_changed, tab))
        tab.icon_changed.connect(
            functools.partial(self.on_icon_changed, tab))
        tab.load_progress.connect(
            functools.partial(self.on_load_progress, tab))
        tab.load_finished.connect(
            functools.partial(self.on_load_finished, tab))
        tab.load_started.connect(
            functools.partial(self.on_load_started, tab))
        tab.window_close_requested.connect(
            functools.partial(self.on_window_close_requested, tab))
        tab.renderer_process_terminated.connect(
            functools.partial(self._on_renderer_process_terminated, tab))
        tab.new_tab_requested.connect(self.tabopen)
        if not self.private:
            web_history = objreg.get('web-history')
            tab.add_history_item.connect(web_history.add_from_tab)

    def current_url(self):
        """Get the URL of the current tab.

        Intended to be used from command handlers.

        Return:
            The current URL as QUrl.
        """
        idx = self.widget.currentIndex()
        return self.widget.tab_url(idx)

    def shutdown(self):
        """Try to shut down all tabs cleanly."""
        self.shutting_down = True
        # Reverse tabs so we don't have to recacluate tab titles over and over
        # Removing first causes [2..-1] to be recomputed
        # Removing the last causes nothing to be recomputed
        for tab in reversed(self.widgets()):
            self._remove_tab(tab)

    def tab_close_prompt_if_pinned(
            self, tab, force, yes_action,
            text="Are you sure you want to close a pinned tab?"):
        """Helper method for tab_close.

        If tab is pinned, prompt. If not, run yes_action.
        If tab is destroyed, abort question.
        """
        if tab.data.pinned and not force:
            message.confirm_async(
                title='Pinned Tab',
                text=text,
                yes_action=yes_action, default=False, abort_on=[tab.destroyed])
        else:
            yes_action()

    def close_tab(self, tab, *, add_undo=True, new_undo=True):
        """Close a tab.

        Args:
            tab: The QWebView to be closed.
            add_undo: Whether the tab close can be undone.
            new_undo: Whether the undo entry should be a new item in the stack.
        """
        last_close = config.val.tabs.last_close
        count = self.widget.count()

        if last_close == 'ignore' and count == 1:
            return

        self._remove_tab(tab, add_undo=add_undo, new_undo=new_undo)

        if count == 1:  # We just closed the last tab above.
            if last_close == 'close':
                self.close_window.emit()
            elif last_close == 'blank':
                self.openurl(QUrl('about:blank'), newtab=True)
            elif last_close == 'startpage':
                for url in config.val.url.start_pages:
                    self.openurl(url, newtab=True)
            elif last_close == 'default-page':
                self.openurl(config.val.url.default_page, newtab=True)

    def _remove_tab(self, tab, *, add_undo=True, new_undo=True, crashed=False):
        """Remove a tab from the tab list and delete it properly.

        Args:
            tab: The QWebView to be closed.
            add_undo: Whether the tab close can be undone.
            new_undo: Whether the undo entry should be a new item in the stack.
            crashed: Whether we're closing a tab with crashed renderer process.
        """
        idx = self.widget.indexOf(tab)
        if idx == -1:
            if crashed:
                return
            raise TabDeletedError("tab {} is not contained in "
                                  "TabbedWidget!".format(tab))
        if tab is self._now_focused:
            self._now_focused = None
        if tab is objreg.get('last-focused-tab', None, scope='window',
                             window=self._win_id):
            objreg.delete('last-focused-tab', scope='window',
                          window=self._win_id)

        if tab.url().isEmpty():
            # There are some good reasons why a URL could be empty
            # (target="_blank" with a download, see [1]), so we silently ignore
            # this.
            # [1] https://github.com/qutebrowser/qutebrowser/issues/163
            pass
        elif not tab.url().isValid():
            # We display a warning for URLs which are not empty but invalid -
            # but we don't return here because we want the tab to close either
            # way.
            urlutils.invalid_url_error(tab.url(), "saving tab")
        elif add_undo:
            try:
                history_data = tab.history.serialize()
            except browsertab.WebTabError:
                pass  # special URL
            else:
                entry = UndoEntry(tab.url(), history_data, idx,
                                  tab.data.pinned)
                if new_undo or not self._undo_stack:
                    self._undo_stack.append([entry])
                else:
                    self._undo_stack[-1].append(entry)

        tab.shutdown()
        self.widget.removeTab(idx)
        if not crashed:
            # WORKAROUND for a segfault when we delete the crashed tab.
            # see https://bugreports.qt.io/browse/QTBUG-58698
            tab.layout().unwrap()
            tab.deleteLater()

    def undo(self):
        """Undo removing of a tab or tabs."""
        # Remove unused tab which may be created after the last tab is closed
        last_close = config.val.tabs.last_close
        use_current_tab = False
        if last_close in ['blank', 'startpage', 'default-page']:
            only_one_tab_open = self.widget.count() == 1
            no_history = len(self.widget.widget(0).history) == 1
            urls = {
                'blank': QUrl('about:blank'),
                'startpage': config.val.url.start_pages[0],
                'default-page': config.val.url.default_page,
            }
            first_tab_url = self.widget.widget(0).url()
            last_close_urlstr = urls[last_close].toString().rstrip('/')
            first_tab_urlstr = first_tab_url.toString().rstrip('/')
            last_close_url_used = first_tab_urlstr == last_close_urlstr
            use_current_tab = (only_one_tab_open and no_history and
                               last_close_url_used)

        for entry in reversed(self._undo_stack.pop()):
            if use_current_tab:
                newtab = self.widget.widget(0)
                use_current_tab = False
            else:
                newtab = self.tabopen(background=False, idx=entry.index)

            newtab.history.deserialize(entry.history)
            self.widget.set_tab_pinned(newtab, entry.pinned)

    @pyqtSlot('QUrl', bool)
    def openurl(self, url, newtab):
        """Open a URL, used as a slot.

        Args:
            url: The URL to open as QUrl.
            newtab: True to open URL in a new tab, False otherwise.
        """
        qtutils.ensure_valid(url)
        if newtab or self.widget.currentWidget() is None:
            self.tabopen(url, background=False)
        else:
            self.widget.currentWidget().openurl(url)

    @pyqtSlot(int)
    def on_tab_close_requested(self, idx):
        """Close a tab via an index."""
        tab = self.widget.widget(idx)
        if tab is None:
            log.webview.debug("Got invalid tab {} for index {}!".format(
                tab, idx))
            return
        self.tab_close_prompt_if_pinned(
            tab, False, lambda: self.close_tab(tab))

    @pyqtSlot(browsertab.AbstractTab)
    def on_window_close_requested(self, widget):
        """Close a tab with a widget given."""
        try:
            self.close_tab(widget)
        except TabDeletedError:
            log.webview.debug("Requested to close {!r} which does not "
                              "exist!".format(widget))

    @pyqtSlot('QUrl')
    @pyqtSlot('QUrl', bool)
    @pyqtSlot('QUrl', bool, bool)
    def tabopen(self, url=None, background=None, related=True, idx=None, *,
                ignore_tabs_are_windows=False):
        """Open a new tab with a given URL.

        Inner logic for open-tab and open-tab-bg.
        Also connect all the signals we need to _filter_signals.

        Args:
            url: The URL to open as QUrl or None for an empty tab.
            background: Whether to open the tab in the background.
                        if None, the `tabs.background_tabs`` setting decides.
            related: Whether the tab was opened from another existing tab.
                     If this is set, the new position might be different. With
                     the default settings we handle it like Chromium does:
                         - Tabs from clicked links etc. are to the right of
                           the current (related=True).
                         - Explicitly opened tabs are at the very right
                           (related=False)
            idx: The index where the new tab should be opened.
            ignore_tabs_are_windows: If given, never open a new window, even
                                     with tabs.tabs_are_windows set.

        Return:
            The opened WebView instance.
        """
        if url is not None:
            qtutils.ensure_valid(url)
        log.webview.debug("Creating new tab with URL {}, background {}, "
                          "related {}, idx {}".format(
                              url, background, related, idx))

        if (config.val.tabs.tabs_are_windows and self.widget.count() > 0 and
                not ignore_tabs_are_windows):
            window = mainwindow.MainWindow(private=self.private)
            window.show()
            tabbed_browser = objreg.get('tabbed-browser', scope='window',
                                        window=window.win_id)
            return tabbed_browser.tabopen(url=url, background=background,
                                          related=related)

        tab = browsertab.create(win_id=self._win_id, private=self.private,
                                parent=self.widget)
        self._connect_tab_signals(tab)

        if idx is None:
            idx = self._get_new_tab_idx(related)
        self.widget.insertTab(idx, tab, "")

        if url is not None:
            tab.openurl(url)

        if background is None:
            background = config.val.tabs.background
        if background:
            # Make sure the background tab has the correct initial size.
            # With a foreground tab, it's going to be resized correctly by the
            # layout anyways.
            tab.resize(self.widget.currentWidget().size())
            self.widget.tab_index_changed.emit(self.widget.currentIndex(),
                                               self.widget.count())
        else:
            self.widget.setCurrentWidget(tab)

        tab.show()
        self.new_tab.emit(tab, idx)
        return tab

    def _get_new_tab_idx(self, related):
        """Get the index of a tab to insert.

        Args:
            related: Whether the tab was opened from another tab (as a "child")

        Return:
            The index of the new tab.
        """
        if related:
            pos = config.val.tabs.new_position.related
        else:
            pos = config.val.tabs.new_position.unrelated
        if pos == 'prev':
            idx = self._tab_insert_idx_left
            # On first sight, we'd think we have to decrement
            # self._tab_insert_idx_left here, as we want the next tab to be
            # *before* the one we just opened. However, since we opened a tab
            # *before* the currently focused tab, indices will shift by
            # 1 automatically.
        elif pos == 'next':
            idx = self._tab_insert_idx_right
            self._tab_insert_idx_right += 1
        elif pos == 'first':
            idx = 0
        elif pos == 'last':
            idx = -1
        else:
            raise ValueError("Invalid tabs.new_position '{}'.".format(pos))
        log.webview.debug("tabs.new_position {} -> opening new tab at {}, "
                          "next left: {} / right: {}".format(
                              pos, idx, self._tab_insert_idx_left,
                              self._tab_insert_idx_right))
        return idx

    def _update_favicons(self):
        """Update favicons when config was changed."""
        for i, tab in enumerate(self.widgets()):
            if config.val.tabs.favicons.show:
                self.widget.setTabIcon(i, tab.icon())
                if config.val.tabs.tabs_are_windows:
                    self.widget.window().setWindowIcon(tab.icon())
            else:
                self.widget.setTabIcon(i, QIcon())
                if config.val.tabs.tabs_are_windows:
                    window = self.widget.window()
                    window.setWindowIcon(self.default_window_icon)

    @pyqtSlot()
    def on_load_started(self, tab):
        """Clear icon and update title when a tab started loading.

        Args:
            tab: The tab where the signal belongs to.
        """
        try:
            idx = self._tab_index(tab)
        except TabDeletedError:
            # We can get signals for tabs we already deleted...
            return
        self.widget.update_tab_title(idx)
        if tab.data.keep_icon:
            tab.data.keep_icon = False
        else:
            if (config.val.tabs.tabs_are_windows and
                    config.val.tabs.favicons.show):
                self.widget.window().setWindowIcon(self.default_window_icon)
        if idx == self.widget.currentIndex():
            self._update_window_title()

    @pyqtSlot()
    def on_cur_load_started(self):
        """Leave insert/hint mode when loading started."""
        modeman.leave(self._win_id, usertypes.KeyMode.insert, 'load started',
                      maybe=True)
        modeman.leave(self._win_id, usertypes.KeyMode.hint, 'load started',
                      maybe=True)

    @pyqtSlot(browsertab.AbstractTab, str)
    def on_title_changed(self, tab, text):
        """Set the title of a tab.

        Slot for the title_changed signal of any tab.

        Args:
            tab: The WebView where the title was changed.
            text: The text to set.
        """
        if not text:
            log.webview.debug("Ignoring title change to '{}'.".format(text))
            return
        try:
            idx = self._tab_index(tab)
        except TabDeletedError:
            # We can get signals for tabs we already deleted...
            return
        log.webview.debug("Changing title for idx {} to '{}'".format(
            idx, text))
        self.widget.set_page_title(idx, text)
        if idx == self.widget.currentIndex():
            self._update_window_title()

    @pyqtSlot(browsertab.AbstractTab, QUrl)
    def on_url_changed(self, tab, url):
        """Set the new URL as title if there's no title yet.

        Args:
            tab: The WebView where the title was changed.
            url: The new URL.
        """
        try:
            idx = self._tab_index(tab)
        except TabDeletedError:
            # We can get signals for tabs we already deleted...
            return

        if not self.widget.page_title(idx):
            self.widget.set_page_title(idx, url.toDisplayString())

    @pyqtSlot(browsertab.AbstractTab, QIcon)
    def on_icon_changed(self, tab, icon):
        """Set the icon of a tab.

        Slot for the iconChanged signal of any tab.

        Args:
            tab: The WebView where the title was changed.
            icon: The new icon
        """
        if not config.val.tabs.favicons.show:
            return
        try:
            idx = self._tab_index(tab)
        except TabDeletedError:
            # We can get signals for tabs we already deleted...
            return
        self.widget.setTabIcon(idx, icon)
        if config.val.tabs.tabs_are_windows:
            self.widget.window().setWindowIcon(icon)

    @pyqtSlot(usertypes.KeyMode)
    def on_mode_entered(self, mode):
        """Save input mode when tabs.mode_on_change = restore."""
        if (config.val.tabs.mode_on_change == 'restore' and
                mode in modeman.INPUT_MODES):
            tab = self.currentWidget()
            if tab is not None:
                tab.data.input_mode = mode

    @pyqtSlot(usertypes.KeyMode)
    def on_mode_left(self, mode):
        """Give focus to current tab if command mode was left."""
<<<<<<< HEAD
        widget = self.currentWidget()
        if widget is None:
            return
        if mode in [usertypes.KeyMode.command] + modeman.PROMPT_MODES:
=======
        if mode in [usertypes.KeyMode.command, usertypes.KeyMode.prompt,
                    usertypes.KeyMode.yesno]:
            widget = self.widget.currentWidget()
>>>>>>> f7074b80
            log.modes.debug("Left status-input mode, focusing {!r}".format(
                widget))
            widget.setFocus()
        if config.val.tabs.mode_on_change == 'restore':
            widget.data.input_mode = usertypes.KeyMode.normal

    @pyqtSlot(int)
    def on_current_changed(self, idx):
        """Set last-focused-tab and leave hinting mode when focus changed."""
        mode_on_change = config.val.tabs.mode_on_change
        if idx == -1 or self.shutting_down:
            # closing the last tab (before quitting) or shutting down
            return
        tab = self.widget.widget(idx)
        if tab is None:
            log.webview.debug("on_current_changed got called with invalid "
                              "index {}".format(idx))
            return

        log.modes.debug("Current tab changed, focusing {!r}".format(tab))
        tab.setFocus()

        modes_to_leave = [usertypes.KeyMode.hint, usertypes.KeyMode.caret]

        mm_instance = modeman.instance(self._win_id)
        current_mode = mm_instance.mode
        log.modes.debug("Mode before tab change: {} (mode_on_change = {})"
                        .format(current_mode.name, mode_on_change))
        if mode_on_change == 'normal':
            modes_to_leave += modeman.INPUT_MODES
        for mode in modes_to_leave:
            modeman.leave(self._win_id, mode, 'tab changed', maybe=True)
        if (mode_on_change == 'restore' and
                current_mode not in modeman.PROMPT_MODES):
            modeman.enter(self._win_id, tab.data.input_mode, 'restore')
        if self._now_focused is not None:
            objreg.register('last-focused-tab', self._now_focused, update=True,
                            scope='window', window=self._win_id)
        log.modes.debug("Mode after tab change: {} (mode_on_change = {})"
                        .format(current_mode.name, mode_on_change))
        self._now_focused = tab
        self.current_tab_changed.emit(tab)
        QTimer.singleShot(0, self._update_window_title)
        self._tab_insert_idx_left = self.widget.currentIndex()
        self._tab_insert_idx_right = self.widget.currentIndex() + 1

    @pyqtSlot()
    def on_cmd_return_pressed(self):
        """Set focus when the commandline closes."""
        log.modes.debug("Commandline closed, focusing {!r}".format(self))

    def on_load_progress(self, tab, perc):
        """Adjust tab indicator on load progress."""
        try:
            idx = self._tab_index(tab)
        except TabDeletedError:
            # We can get signals for tabs we already deleted...
            return
        start = config.val.colors.tabs.indicator.start
        stop = config.val.colors.tabs.indicator.stop
        system = config.val.colors.tabs.indicator.system
        color = utils.interpolate_color(start, stop, perc, system)
        self.widget.set_tab_indicator_color(idx, color)
        self.widget.update_tab_title(idx)
        if idx == self.widget.currentIndex():
            self._update_window_title()

    def on_load_finished(self, tab, ok):
        """Adjust tab indicator when loading finished."""
        try:
            idx = self._tab_index(tab)
        except TabDeletedError:
            # We can get signals for tabs we already deleted...
            return
        if ok:
            start = config.val.colors.tabs.indicator.start
            stop = config.val.colors.tabs.indicator.stop
            system = config.val.colors.tabs.indicator.system
            color = utils.interpolate_color(start, stop, 100, system)
        else:
            color = config.val.colors.tabs.indicator.error
        self.widget.set_tab_indicator_color(idx, color)
        self.widget.update_tab_title(idx)
        if idx == self.widget.currentIndex():
            self._update_window_title()
            tab.handle_auto_insert_mode(ok)

    @pyqtSlot()
    def on_scroll_pos_changed(self):
        """Update tab and window title when scroll position changed."""
        idx = self.widget.currentIndex()
        if idx == -1:
            # (e.g. last tab removed)
            log.webview.debug("Not updating scroll position because index is "
                              "-1")
            return
        self._update_window_title('scroll_pos')
        self.widget.update_tab_title(idx, 'scroll_pos')

    def _on_renderer_process_terminated(self, tab, status, code):
        """Show an error when a renderer process terminated."""
        if status == browsertab.TerminationStatus.normal:
            return

        messages = {
            browsertab.TerminationStatus.abnormal:
                "Renderer process exited with status {}".format(code),
            browsertab.TerminationStatus.crashed:
                "Renderer process crashed",
            browsertab.TerminationStatus.killed:
                "Renderer process was killed",
            browsertab.TerminationStatus.unknown:
                "Renderer process did not start",
        }
        msg = messages[status]

        def show_error_page(html):
            tab.set_html(html)
            log.webview.error(msg)

        if qtutils.version_check('5.9', compiled=False):
            url_string = tab.url(requested=True).toDisplayString()
            error_page = jinja.render(
                'error.html', title="Error loading {}".format(url_string),
                url=url_string, error=msg)
            QTimer.singleShot(100, lambda: show_error_page(error_page))
        else:
            # WORKAROUND for https://bugreports.qt.io/browse/QTBUG-58698
            message.error(msg)
            self._remove_tab(tab, crashed=True)
            if self.widget.count() == 0:
                self.tabopen(QUrl('about:blank'))

    def resizeEvent(self, e):
        """Extend resizeEvent of QWidget to emit a resized signal afterwards.

        Args:
            e: The QResizeEvent
        """
        super().resizeEvent(e)
        self.resized.emit(self.geometry())

    def wheelEvent(self, e):
        """Override wheelEvent of QWidget to forward it to the focused tab.

        Args:
            e: The QWheelEvent
        """
        if self._now_focused is not None:
            self._now_focused.wheelEvent(e)
        else:
            e.ignore()

    def set_mark(self, key):
        """Set a mark at the current scroll position in the current tab.

        Args:
            key: mark identifier; capital indicates a global mark
        """
        # strip the fragment as it may interfere with scrolling
        try:
            url = self.current_url().adjusted(QUrl.RemoveFragment)
        except qtutils.QtValueError:
            # show an error only if the mark is not automatically set
            if key != "'":
                message.error("Failed to set mark: url invalid")
            return
        point = self.widget.currentWidget().scroller.pos_px()

        if key.isupper():
            self._global_marks[key] = point, url
        else:
            if url not in self._local_marks:
                self._local_marks[url] = {}
            self._local_marks[url][key] = point

    def jump_mark(self, key):
        """Jump to the mark named by `key`.

        Args:
            key: mark identifier; capital indicates a global mark
        """
        try:
            # consider urls that differ only in fragment to be identical
            urlkey = self.current_url().adjusted(QUrl.RemoveFragment)
        except qtutils.QtValueError:
            urlkey = None

        tab = self.widget.currentWidget()

        if key.isupper():
            if key in self._global_marks:
                point, url = self._global_marks[key]

                def callback(ok):
                    """Scroll once loading finished."""
                    if ok:
                        self.cur_load_finished.disconnect(callback)
                        tab.scroller.to_point(point)

                self.openurl(url, newtab=False)
                self.cur_load_finished.connect(callback)
            else:
                message.error("Mark {} is not set".format(key))
        elif urlkey is None:
            message.error("Current URL is invalid!")
        elif urlkey in self._local_marks and key in self._local_marks[urlkey]:
            point = self._local_marks[urlkey][key]

            # save the pre-jump position in the special ' mark
            # this has to happen after we read the mark, otherwise jump_mark
            # "'" would just jump to the current position every time
            self.set_mark("'")

            tab.scroller.to_point(point)
        else:
            message.error("Mark {} is not set".format(key))<|MERGE_RESOLUTION|>--- conflicted
+++ resolved
@@ -636,23 +636,17 @@
         """Save input mode when tabs.mode_on_change = restore."""
         if (config.val.tabs.mode_on_change == 'restore' and
                 mode in modeman.INPUT_MODES):
-            tab = self.currentWidget()
+            tab = self.widget.currentWidget()
             if tab is not None:
                 tab.data.input_mode = mode
 
     @pyqtSlot(usertypes.KeyMode)
     def on_mode_left(self, mode):
         """Give focus to current tab if command mode was left."""
-<<<<<<< HEAD
-        widget = self.currentWidget()
+        widget = self.widget.currentWidget()
         if widget is None:
             return
         if mode in [usertypes.KeyMode.command] + modeman.PROMPT_MODES:
-=======
-        if mode in [usertypes.KeyMode.command, usertypes.KeyMode.prompt,
-                    usertypes.KeyMode.yesno]:
-            widget = self.widget.currentWidget()
->>>>>>> f7074b80
             log.modes.debug("Left status-input mode, focusing {!r}".format(
                 widget))
             widget.setFocus()
