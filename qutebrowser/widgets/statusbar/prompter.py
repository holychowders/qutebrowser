--- conflicted
+++ resolved
@@ -60,7 +60,7 @@
         _question: A Question object with the question to be asked to the user.
         _loops: A list of local EventLoops to spin in when blocking.
         _queue: A deque of waiting questions.
-<<<<<<< HEAD
+        _win_id: The window ID this object is associated with.
 
     Signals:
         show_prompt: Emitted when the prompt widget should be shown.
@@ -70,14 +70,8 @@
     show_prompt = pyqtSignal()
     hide_prompt = pyqtSignal()
 
-    def __init__(self, parent=None):
+    def __init__(self, win_id, parent=None):
         super().__init__(parent)
-=======
-        _win_id: The window ID this object is associated with.
-    """
-
-    def __init__(self, win_id):
->>>>>>> de37ed64
         self._question = None
         self._loops = []
         self._queue = collections.deque()
@@ -310,11 +304,7 @@
         mode_manager = objreg.get('mode-manager', scope='window',
                                   window=self._win_id)
         try:
-<<<<<<< HEAD
-            modeman.enter(mode, 'question asked', override=True)
-=======
-            modeman.enter(self._win_id, mode, 'question asked')
->>>>>>> de37ed64
+            modeman.enter(self._win_id, mode, 'question asked', override=True)
         except modeman.ModeLockedError:
             if mode_manager.mode() != usertypes.KeyMode.prompt:
                 question.abort()
